"""Streamlit dashboard for HomeSky."""

from __future__ import annotations

from calendar import monthrange
<<<<<<< HEAD
from datetime import date, timedelta
=======
from datetime import timedelta
>>>>>>> f9406978
from io import BytesIO
import hashlib
from pathlib import Path
from typing import Dict, Iterable, List, Optional, Sequence, Tuple
from zoneinfo import ZoneInfo

import altair as alt
import pandas as pd
from pandas.api import types as ptypes
import streamlit as st

import ingest
from utils.derived import compute_all_derived
from utils.logging import setup_streamlit_logging
from utils.theming import get_theme, load_typography


MetricEntry = Tuple[str, Tuple[str, ...]]

# Friendly metric labels mapped to canonical columns (and synonyms for legacy
# datasets). Only the metrics present in the loaded DataFrame will be shown to
# the user.
METRIC_REGISTRY: Sequence[MetricEntry] = (
    ("Outdoor Temperature (°F)", ("temp_f", "tempf", "temperature")),
    ("Feels Like (°F)", ("feelslike_f", "feels_like_f")),
    ("Dew Point (°F)", ("dew_point_f", "dewptf")),
    ("Humidity (%)", ("humidity", "humidity_pct")),
    ("Wind Speed (mph)", ("wind_speed_mph", "windspeedmph")),
    ("Wind Gust (mph)", ("wind_gust_mph", "windgustmph")),
    ("Barometric Pressure (inHg)", ("rel_pressure_inhg", "pressure_inhg")),
    ("Solar Radiation (W/m²)", ("solar_wm2", "solar_radiation_wm2")),
    ("Rain Rate (in/hr)", ("rain_rate_in_hr",)),
    ("Daily Rain (in)", ("rain_day_in", "daily_rain_in")),
    ("24h Rain (in)", ("rain_24h_in",)),
    ("PM2.5 Outdoor (µg/m³)", ("pm25_ugm3", "pm25_out_ugm3")),
    ("PM2.5 24h Avg (µg/m³)", ("pm25_24h_avg_ugm3",)),
    ("UV Index", ("uv_index", "uv")),
)


RESAMPLE_UI: Sequence[Tuple[str, Optional[str], str]] = (
    ("raw", None, "Raw"),
    ("5min", "5min", "5 minutes"),
    ("15min", "15min", "15 minutes"),
    ("H", "H", "Hourly"),
    ("D", "D", "Daily"),
    ("W", "W", "Weekly"),
    ("M", "M", "Monthly"),
)

AGGREGATE_OPTIONS: Sequence[str] = ("mean", "max", "min", "sum", "last")


def _get_zone(tz_name: str) -> ZoneInfo:
    try:
        return ZoneInfo(tz_name)
    except Exception:  # pragma: no cover - fallback to UTC
        return ZoneInfo("UTC")


def ensure_time_index(df: pd.DataFrame, tz_name: str) -> pd.DataFrame:
    """Return a copy of *df* indexed by local time without column/index clashes."""

    if df.empty:
        return df.copy()

    working = df.copy()
    zone = _get_zone(tz_name)

    utc_source: Optional[pd.Series] = None

    if "obs_time_utc" in working.columns:
        utc_source = pd.to_datetime(
            working["obs_time_utc"], errors="coerce", utc=True
        )
    elif "epoch_ms" in working.columns:
        epoch_series = pd.to_numeric(working["epoch_ms"], errors="coerce")
        utc_source = pd.to_datetime(epoch_series, unit="ms", errors="coerce", utc=True)
    elif "s_time_local" in working.columns:
        local_series = pd.to_datetime(working["s_time_local"], errors="coerce")
        if getattr(local_series.dt, "tz", None) is None:
            localized = local_series.dt.tz_localize(
                zone, ambiguous="NaT", nonexistent="shift_forward"
            )
        else:
            localized = local_series.dt.tz_convert(zone)
        utc_source = localized.dt.tz_convert("UTC")
    elif isinstance(working.index, pd.DatetimeIndex):
        index_values = pd.Series(working.index, index=working.index)
        if index_values.dt.tz is None:
            localized = index_values.dt.tz_localize(
                zone, ambiguous="NaT", nonexistent="shift_forward"
            )
        else:
            localized = index_values.dt.tz_convert(zone)
        utc_source = localized.dt.tz_convert("UTC")
    else:
        raise ValueError(
            "No recognizable time column: need obs_time_utc or epoch_ms or s_time_local"
        )

    if utc_source is None:
        raise ValueError(
            "No recognizable time column: need obs_time_utc or epoch_ms or s_time_local"
        )

    if not isinstance(utc_source, pd.Series):
        utc_source = pd.Series(utc_source, index=working.index)

    mask = utc_source.notna()
    if not bool(mask.any()):
        empty = working.iloc[0:0].copy()
        empty.index = pd.DatetimeIndex([], tz=zone, name="s_time_local")
        return empty

    working = working.loc[mask].copy()
    utc_valid = utc_source.loc[mask]
    local_index = utc_valid.dt.tz_convert(zone)

    working = working.drop(columns=["s_time_local"], errors="ignore")
    working.index = pd.DatetimeIndex(local_index.array)
    working.index.name = "s_time_local"
    working = working.sort_index(kind="mergesort")
    return working


def ensure_time_column(df: pd.DataFrame) -> pd.DataFrame:
    if df.empty:
        return df.copy()
    if df.index.name == "s_time_local":
        out = df.reset_index()
        if "s_time_local" in out.columns[1:]:
            out = out.loc[:, ~out.columns.duplicated()]
        return out
    return df.copy()


<<<<<<< HEAD
def _as_date(value: object, fallback: date) -> date:
    if isinstance(value, date):
        return value
    try:
        ts = pd.Timestamp(value)
    except Exception:
        return fallback
    if pd.isna(ts):
        return fallback
    return ts.date()


def get_date_range(
    default_start: pd.Timestamp, default_end: pd.Timestamp, key: str = "homesky_date_range"
) -> Tuple[date, date]:
    """Initialize and return the stored date range for the dashboard controls."""

    default_tuple = (default_start.date(), default_end.date())
    if key not in st.session_state:
        st.session_state[key] = default_tuple
        return default_tuple

    stored = st.session_state.get(key, default_tuple)
    if isinstance(stored, (list, tuple)) and len(stored) == 2:
        start_raw, end_raw = stored
    else:
        start_raw = stored
        end_raw = stored

    start_date = _as_date(start_raw, default_tuple[0])
    end_date = _as_date(end_raw, default_tuple[1])
    return start_date, end_date


def _normalize_date_pair(start: date, end: date) -> Tuple[date, date]:
    return (start, end) if start <= end else (end, start)


=======
>>>>>>> f9406978
def _safe_localize_day(value: pd.Timestamp | str, zone: ZoneInfo) -> pd.Timestamp:
    """Return a timezone-aware timestamp for the start of *value*'s day."""

    ts = pd.Timestamp(value)
    if ts.tzinfo is not None:
        ts = ts.tz_convert(zone)
        return ts.normalize()

    ts = ts.normalize()
    localized = ts.tz_localize(zone, ambiguous="NaT", nonexistent="shift_forward")
    if pd.isna(localized):
        for offset_hours in (1, -1):
            try:
                nudged = (ts + pd.Timedelta(hours=offset_hours)).tz_localize(
                    zone, ambiguous="NaT", nonexistent="shift_forward"
                )
            except Exception:  # pragma: no cover - defensive fallback
                nudged = pd.NaT
            if pd.isna(nudged):
                continue
            localized = nudged - pd.Timedelta(hours=offset_hours)
            break
        if pd.isna(localized):
            localized = ts.tz_localize(zone, ambiguous=True, nonexistent="shift_forward")
    return localized


def _format_timestamp(ts: Optional[pd.Timestamp], tz_name: str) -> str:
    if ts is None or pd.isna(ts):
        return "n/a"
    if ts.tzinfo is None:
        ts = ts.tz_localize("UTC")
    zone = _get_zone(tz_name)
    try:
        localized = ts.tz_convert(zone)
    except Exception:
        localized = ts.tz_convert("UTC")
    abbr = localized.tzname() or ""
    display_abbr = "ET" if abbr in {"EDT", "EST"} else abbr
    timestamp_str = localized.strftime("%Y-%m-%d %H:%M")
    return f"{timestamp_str} {display_abbr}".strip()


def _cache_token(sqlite_path: str, parquet_path: str) -> str:
    parts: List[str] = []
    for raw_path in (sqlite_path, parquet_path):
        path = Path(raw_path).expanduser()
        try:
            stat = path.stat()
            parts.append(f"{path.resolve()}:{stat.st_size}:{int(stat.st_mtime)}")
        except FileNotFoundError:
            resolved = path.resolve() if path.exists() else path
            parts.append(f"{resolved}:{0}:{0}")
    digest_source = "|".join(parts)
    return hashlib.sha1(digest_source.encode("utf-8")).hexdigest()


@st.cache_data(ttl=60)
def load_data(sqlite_path: str, parquet_path: str, cache_token: str) -> pd.DataFrame:
    del cache_token  # included for cache invalidation via hash key
    storage_config: Dict[str, Dict[str, str]] = {
        "storage": {
            "sqlite_path": sqlite_path,
            "parquet_path": parquet_path,
        }
    }
    return ingest.load_dataset(storage_config)


def _ensure_logging(config: Dict) -> None:
    if st.session_state.get("_homesky_logging_configured"):
        return
    ingest.setup_logging(config)
    st.session_state["_homesky_logging_configured"] = True


def _resolve_column(df: pd.DataFrame, *candidates: str) -> Optional[str]:
    for candidate in candidates:
        if candidate in df.columns:
            return candidate
    return None


def _available_metrics(df: pd.DataFrame) -> List[Tuple[str, str]]:
    options: List[Tuple[str, str]] = []
    for label, synonyms in METRIC_REGISTRY:
        column = _resolve_column(df, *synonyms)
        if column and ptypes.is_numeric_dtype(df[column]):
            options.append((label, column))
    if options:
        return options
    numeric_columns = [col for col in df.columns if ptypes.is_numeric_dtype(df[col])]
    return [(col, col) for col in sorted(numeric_columns)]


def _prepare_time_columns(df: pd.DataFrame, tz_name: str) -> pd.DataFrame:
    if df.empty:
        return df
    working = ensure_time_index(df, tz_name)

    utc_index = working.index.tz_convert("UTC")
    if "s_time_utc" in working.columns:
        s_time_utc = pd.to_datetime(working["s_time_utc"], errors="coerce", utc=True)
        mask = s_time_utc.notna()
        if mask.any():
            utc_index = utc_index.where(~mask, s_time_utc)
    working["s_time_utc"] = utc_index

    if "epoch_ms" in working.columns:
        epoch_numeric = pd.to_numeric(working["epoch_ms"], errors="coerce")
        working["epoch_ms"] = epoch_numeric.astype("Int64")
    else:
        working["epoch_ms"] = (utc_index.view("int64") // 1_000_000).astype("int64")

    return working


def _latest_numeric(series: pd.Series) -> float:
    numeric = pd.to_numeric(series, errors="coerce").dropna()
    if numeric.empty:
        return float("nan")
    return float(numeric.iloc[-1])


def _format_temperature(value: float) -> str:
    if pd.isna(value):
        return "n/a"
    return f"{int(round(float(value)))}°"


def _format_inches(value: float) -> str:
    if pd.isna(value):
        return "n/a"
    return f"{value:.1f} in"


def _format_speed(value: float) -> str:
    if pd.isna(value):
        return "n/a"
    return f"{value:.1f} mph"


def _is_temperature_column(column: str) -> bool:
    lowered = column.lower()
    return "temp" in lowered or "feels" in lowered


def _is_rain_column(column: str) -> bool:
    lowered = column.lower()
    return "rain" in lowered


def _format_stat_value(value: float, column: str) -> str:
    if pd.isna(value):
        return "n/a"
    if _is_temperature_column(column):
        return _format_temperature(value)
    if _is_rain_column(column):
        return _format_inches(value)
    return f"{value:.2f}"


def _coerce_month_number(value: object) -> Optional[int]:
    try:
        month_int = int(value)
        if 1 <= month_int <= 12:
            return month_int
    except (TypeError, ValueError):
        pass
    try:
        parsed = pd.to_datetime(str(value), errors="coerce")
    except Exception:  # pragma: no cover - defensive guard
        parsed = pd.NaT
    if pd.isna(parsed):
        return None
    return int(parsed.month)


def _monthly_normals_from_config(config: Dict) -> Tuple[Dict[int, float], Optional[str]]:
    noaa_cfg = config.get("noaa", {})
    normals_path = noaa_cfg.get("normals_csv")
    if not normals_path:
        return {}, None
    path = Path(normals_path).expanduser()
    if not path.exists():
        return {}, f"Normals CSV not found at {path}"
    try:
        normals_df = pd.read_csv(path)
    except Exception as exc:  # pragma: no cover - surface to UI
        return {}, f"Unable to read NOAA normals: {exc}"
    if normals_df.empty:
        return {}, "Normals CSV is empty"
    month_column = None
    for candidate in normals_df.columns:
        name = str(candidate).lower()
        if name in {"month", "mon"}:
            month_column = candidate
            break
    if month_column is None:
        month_column = normals_df.columns[0]
    value_candidates = [col for col in normals_df.columns if col != month_column]
    if not value_candidates:
        return {}, "Normals CSV is missing value columns"
    preferred = None
    for candidate in value_candidates:
        lowered = str(candidate).lower()
        if any(token in lowered for token in ("in", "inch", "rain")):
            preferred = candidate
            break
    value_column = preferred or value_candidates[0]
    values = pd.to_numeric(normals_df[value_column], errors="coerce")
    months_raw = normals_df[month_column]
    mapping: Dict[int, float] = {}
    for month_raw, value in zip(months_raw, values):
        month_number = _coerce_month_number(month_raw)
        if month_number is None or pd.isna(value):
            continue
        mapping[int(month_number)] = float(value)
    if not mapping:
        return {}, "Normals CSV does not contain usable month totals"
    unit_hint = str(value_column).lower()
    if "mm" in unit_hint:
        mapping = {month: amount / 25.4 for month, amount in mapping.items()}
    else:
        if max(mapping.values()) > 50:  # likely provided in millimetres
            mapping = {month: amount / 25.4 for month, amount in mapping.items()}
    return mapping, None


def _daily_normals_for_year(
    monthly_normals: Dict[int, float], year: int, zone: ZoneInfo
) -> pd.Series:
    if not monthly_normals:
        return pd.Series(dtype="float64")
    start = pd.Timestamp(year=year, month=1, day=1, tz=zone)
    end = pd.Timestamp(year=year, month=12, day=31, tz=zone)
    dates = pd.date_range(start=start, end=end, freq="D", tz=zone)
    values: List[float] = []
    for day in dates:
        month_total = float(monthly_normals.get(day.month, 0.0))
        days_in_month = monthrange(day.year, day.month)[1]
        daily_value = month_total / days_in_month if days_in_month else 0.0
        values.append(daily_value)
    series = pd.Series(values, index=dates, dtype="float64")
    series.name = "normal_in"
    return series


def _daily_rainfall(df: pd.DataFrame) -> Tuple[pd.Series, Optional[str]]:
    if df.empty or not isinstance(df.index, pd.DatetimeIndex):
        return pd.Series(dtype="float64"), None
    column = _resolve_column(df, "daily_rain_in", "rain_day_in")
    if column:
        series = pd.to_numeric(df[column], errors="coerce")
        daily = series.resample("D").max().fillna(0.0)
        daily.name = column
        return daily, column
    column = _resolve_column(df, "event_rain_in", "rain_event_in")
    if column:
        series = pd.to_numeric(df[column], errors="coerce").fillna(0.0)
        daily = series.resample("D").sum(min_count=1).fillna(0.0)
        daily.name = column
        return daily, column
    return pd.Series(dtype="float64"), None


def _top_rain_events(
    df: pd.DataFrame, column: Optional[str], limit: int = 5
) -> pd.DataFrame:
    if not column or df.empty or not isinstance(df.index, pd.DatetimeIndex):
        return pd.DataFrame(columns=["s_time_local", "amount"])
    series = pd.to_numeric(df[column], errors="coerce").fillna(0.0)
    if series.empty:
        return pd.DataFrame(columns=["s_time_local", "amount"])
    daily = series.resample("D").max().dropna()
    daily = daily[daily > 0]
    if daily.empty:
        return pd.DataFrame(columns=["s_time_local", "amount"])
    top = daily.sort_values(ascending=False).head(limit)
    result = top.reset_index()
    result.columns = ["s_time_local", "amount"]
    return result


def _rain_rate_histogram(df: pd.DataFrame) -> Tuple[pd.DataFrame, Optional[str]]:
    column = _resolve_column(df, "rain_rate_in_hr", "rainrate_in_hr")
    if not column:
        return pd.DataFrame(columns=["bucket", "count"]), None
    series = pd.to_numeric(df[column], errors="coerce").dropna()
    if series.empty:
        return pd.DataFrame(columns=["bucket", "count"]), column
    bins = [0.0, 0.1, 0.25, 0.5, 1.0, 2.0, float("inf")]
    labels = ["0–0.1", "0.1–0.25", "0.25–0.5", "0.5–1", "1–2", ">2"]
    categorized = pd.cut(series, bins=bins, labels=labels, include_lowest=True, right=False)
    counts = categorized.value_counts().sort_index()
    histogram = counts.reset_index()
    histogram.columns = ["bucket", "count"]
    return histogram, column


def _direction_to_cardinal(degrees: float) -> Optional[str]:
    if pd.isna(degrees):
        return None
    directions = [
        "N",
        "NNE",
        "NE",
        "ENE",
        "E",
        "ESE",
        "SE",
        "SSE",
        "S",
        "SSW",
        "SW",
        "WSW",
        "W",
        "WNW",
        "NW",
        "NNW",
    ]
    idx = int((degrees % 360) / 22.5 + 0.5) % 16
    return directions[idx]


def _rain_24h(series: pd.Series) -> float:
    numeric = pd.to_numeric(series, errors="coerce").dropna()
    if numeric.empty:
        return float("nan")
    diffs = numeric.diff().clip(lower=0)
    return float(diffs.sum(skipna=True))


def sanitize_for_arrow(
    df: pd.DataFrame,
    *,
    tz_name: str,
    value_columns: Iterable[str] | None = None,
) -> pd.DataFrame:
    if df.empty:
        return df.copy()
    sanitized = ensure_time_index(df, tz_name)

    keep: List[str] = []
    for name in ("mac", "epoch_ms", "s_time_utc", "dateutc"):
        if name in sanitized.columns:
            keep.append(name)
    if value_columns is not None:
        keep.extend(col for col in value_columns if col in sanitized.columns)
    keep = list(dict.fromkeys(keep))
    if keep:
        sanitized = sanitized.loc[:, keep].copy()
    else:
        sanitized = sanitized.copy()

    zone = _get_zone(tz_name)
    local_index = sanitized.index.tz_convert(zone)
    sanitized = sanitized.sort_index(kind="mergesort")
    sanitized_reset = sanitized.reset_index()

    local_series = pd.to_datetime(
        sanitized_reset["s_time_local"], errors="coerce"
    )
    if getattr(local_series.dt, "tz", None) is None:
        local_series = local_series.dt.tz_localize(
            zone, ambiguous="NaT", nonexistent="shift_forward"
        )
    else:
        local_series = local_series.dt.tz_convert(zone)
    sanitized_reset["s_time_local"] = local_series
    sanitized_reset["s_time_utc"] = local_series.dt.tz_convert("UTC")

    if "dateutc" in sanitized_reset.columns:
        sanitized_reset["dateutc"] = pd.to_datetime(
            sanitized_reset["dateutc"], errors="coerce", utc=True
        )

    if "epoch_ms" in sanitized_reset.columns:
        sanitized_reset["epoch_ms"] = pd.to_numeric(
            sanitized_reset["epoch_ms"], errors="coerce"
        ).astype("Int64")
    else:
        sanitized_reset["epoch_ms"] = (
            sanitized_reset["s_time_utc"].view("int64") // 1_000_000
        ).astype("int64")

    drop_candidates = [
        "observed_at",
        "obs_time_utc",
        "obs_time_local",
        "timestamp_local",
        "timestamp_utc",
    ]
    sanitized_reset = sanitized_reset.drop(
        columns=[c for c in drop_candidates if c in sanitized_reset.columns],
        errors="ignore",
    )

    for column in sanitized_reset.select_dtypes(include="object").columns:
        converted = pd.to_numeric(sanitized_reset[column], errors="ignore")
        sanitized_reset[column] = converted
        if sanitized_reset[column].dtype == "object":
            sanitized_reset[column] = sanitized_reset[column].astype("string")

    if "mac" in sanitized_reset.columns:
        sanitized_reset["mac"] = sanitized_reset["mac"].astype("string")

    sanitized_reset = sanitized_reset.dropna(subset=["s_time_local"]).reset_index(drop=True)
    return sanitized_reset


def _compute_rainfall(window: pd.DataFrame) -> Tuple[float, Optional[str]]:
    rain_column = _resolve_column(
        window,
        "rain_24h_in",
        "rain_day_in",
        "daily_rain_in",
        "rain_event_in",
        "rain_hour_in",
        "rain_rate_in_hr",
    )
    if not rain_column:
        return float("nan"), None
    if rain_column == "rain_rate_in_hr":
        rainfall = float(pd.to_numeric(window[rain_column], errors="coerce").fillna(0).sum())
    else:
        rainfall = _rain_24h(window[rain_column])
    return rainfall, rain_column


def _metric_series(
    df: pd.DataFrame,
    metric_key: str,
    tz_name: str,
    rule: Optional[str],
    agg: str,
) -> pd.DataFrame:
    if df.empty:
        return pd.DataFrame(columns=[metric_key])

    working = ensure_time_index(df, tz_name)

    aliases = {
        "tempf": "temp_f",
        "dewpoint_f": "dew_point_f",
        "winddir": "wind_dir_deg",
        "windspeed_mph": "wind_speed_mph",
        "gust_mph": "wind_gust_mph",
        "rain_rate_in_hr": "rain_rate_in_hr",
    }
    column = aliases.get(metric_key, metric_key)
    if column not in working.columns:
        return pd.DataFrame(columns=[column])

    working[column] = pd.to_numeric(working[column], errors="coerce")

    agg = (agg or "mean").lower()
    if rule:
        resampler = working[column].resample(rule)
        if agg == "last":
            working = resampler.last().to_frame(name=column)
        elif agg == "sum":
            working = resampler.sum(min_count=1).to_frame(name=column)
        elif hasattr(resampler, agg):
            working = getattr(resampler, agg)().to_frame(name=column)
        else:
            working = resampler.mean().to_frame(name=column)
    else:
        working = working[[column]]

    working = working.dropna(how="all")
    working.index.name = "s_time_local"
    return working


@st.cache_data(show_spinner=False)
def _metric_series_cached(
    cache_key: str,
    df: pd.DataFrame,
    metric_key: str,
    tz_name: str,
    rule: Optional[str],
    agg: str,
) -> pd.DataFrame:
    del cache_key
    return _metric_series(df, metric_key, tz_name, rule, agg)


def main() -> None:
    setup_streamlit_logging()
    st.set_page_config(page_title="HomeSky", layout="wide")
    try:
        config = ingest.load_config()
    except FileNotFoundError as exc:
        st.error(
            "HomeSky configuration not found. The dashboard now uses the same loader as the GUI."
        )
        expected_path = ingest.get_config_path()
        st.info(
            f"Ensure a valid config exists at `{expected_path}` or run tools/ensure_config.ps1 to generate one."
        )
        st.exception(exc)
        st.stop()
    except Exception as exc:  # pragma: no cover - defensive guard for UI feedback
        st.error("Unable to load HomeSky configuration.")
        st.exception(exc)
        st.stop()

    _ensure_logging(config)

    config_path = getattr(ingest.load_config, "last_path", None)
    if config_path is not None:
        st.caption(f"Config: {config_path}")
    else:
        st.caption("Config: using default search path")

    theme_choice = config.get("visualization", {}).get("theme", "dark")
    theme = get_theme(theme_choice)
    typography = load_typography()

    storage_cfg = config.get("storage", {})
    sqlite_path = storage_cfg.get("sqlite_path", "./data/homesky.sqlite")
    parquet_path = storage_cfg.get("parquet_path", "./data/homesky.parquet")
    token = _cache_token(sqlite_path, parquet_path)
    try:
        df = load_data(sqlite_path, parquet_path, token)
    except Exception as exc:  # pragma: no cover - surfaced via Streamlit UI
        st.error("Unable to load stored observations.")
        st.exception(exc)
        st.stop()

    if df.empty:
        st.info("No observations stored yet. Run ingest.py to begin capturing data.")
        st.stop()

    df = compute_all_derived(df, config)

    tz_name = str(config.get("timezone", {}).get("local_tz") or "UTC")
    df = _prepare_time_columns(df, tz_name)
    df_time = ensure_time_index(df, tz_name)

    if df_time.empty:
        st.info("No observations available to display yet.")
        st.stop()

    latest_ts = df_time.index.max() if not df_time.empty else None

    st.markdown(
        f"<style>body {{ background-color: {theme.background}; color: {theme.text}; }}"
        f".stApp {{ font-family: {typography['font_family']}; }}</style>",
        unsafe_allow_html=True,
    )

    st.title("HomeSky Dashboard")

    st.markdown(
        f"<div style='display:inline-block;padding:0.35rem 0.75rem;border-radius:999px;"
        f"background-color:{theme.primary};color:white;font-weight:600;'>"
        f"Latest: {_format_timestamp(latest_ts, tz_name)} • {len(df):,} rows"  # noqa: E501
        "</div>",
        unsafe_allow_html=True,
    )

    st.sidebar.header("Controls")
    if st.sidebar.button("Rebuild dashboard cache"):
        load_data.clear()
        arrow_dir_setting = storage_cfg.get("arrow_cache_dir")
        if arrow_dir_setting:
            arrow_cache_dir = Path(arrow_dir_setting).expanduser()
        else:
            root_dir = Path(storage_cfg.get("root_dir", "./data")).expanduser()
            arrow_cache_dir = root_dir / "arrow_cache"
        if arrow_cache_dir.exists():
            for feather_file in arrow_cache_dir.glob("*.feather"):
                try:
                    feather_file.unlink()
                except OSError:  # pragma: no cover - best effort cleanup
                    pass
        st.experimental_rerun()

    metric_options = _available_metrics(df)
    if not metric_options:
        st.error("No numeric columns available to plot.")
        st.stop()
    metric_labels = [label for label, _ in metric_options]
    metric_lookup = {label: column for label, column in metric_options}

    default_metric = config.get("visualization", {}).get("default_metric")
    default_index = 0
    found_metric = False
    if default_metric is not None:
        for idx, (_, column) in enumerate(metric_options):
            if column == default_metric:
                default_index = idx
                found_metric = True
                break
    if not found_metric:
        for fallback in ("temp_f", "tempf", "temperature", "feels_like_f", "feelslike_f"):
            for idx, (_, column) in enumerate(metric_options):
                if column == fallback:
                    default_index = idx
                    found_metric = True
                    break
            if found_metric:
                break
    if not found_metric:
        for fallback in ("temp_f", "tempf", "temperature", "feels_like_f", "feelslike_f"):
            for idx, (_, column) in enumerate(metric_options):
                if column == fallback:
                    default_index = idx
                    found_metric = True
                    break
            if found_metric:
                break

    metric_state_key = "homesky_metric_label"
    if metric_state_key in st.session_state and st.session_state[metric_state_key] in metric_labels:
        default_index = metric_labels.index(st.session_state[metric_state_key])
    else:
        st.session_state[metric_state_key] = metric_labels[default_index]

    metric_state_key = "homesky_metric_label"
    if metric_state_key in st.session_state and st.session_state[metric_state_key] in metric_labels:
        default_index = metric_labels.index(st.session_state[metric_state_key])
    else:
        st.session_state[metric_state_key] = metric_labels[default_index]

    metric_state_key = "homesky_metric_label"
    if metric_state_key in st.session_state and st.session_state[metric_state_key] in metric_labels:
        default_index = metric_labels.index(st.session_state[metric_state_key])
    else:
        st.session_state[metric_state_key] = metric_labels[default_index]

<<<<<<< HEAD
    metric_state_key = "homesky_metric_label"
    if metric_state_key in st.session_state and st.session_state[metric_state_key] in metric_labels:
        default_index = metric_labels.index(st.session_state[metric_state_key])
    else:
        st.session_state[metric_state_key] = metric_labels[default_index]

=======
>>>>>>> f9406978
    metric_label = st.sidebar.selectbox(
        "Metric", metric_labels, index=default_index, key=metric_state_key
    )
    metric_column = metric_lookup[metric_label]

    resample_keys = [option[0] for option in RESAMPLE_UI]
    resample_labels = {key: label for key, _, label in RESAMPLE_UI}
    configured_resample = config.get("visualization", {}).get("default_resample", "raw")
    if isinstance(configured_resample, str):
        configured_resample = configured_resample.strip().lower()
    default_resample_key = configured_resample if configured_resample in resample_keys else "raw"
    resample_index = resample_keys.index(default_resample_key)
    resample_state_key = "homesky_resample"
    if resample_state_key in st.session_state and st.session_state[resample_state_key] in resample_keys:
        resample_index = resample_keys.index(st.session_state[resample_state_key])
    else:
        st.session_state[resample_state_key] = resample_keys[resample_index]
    selected_resample_key = st.sidebar.selectbox(
        "Resample",
        options=resample_keys,
        index=resample_index,
        format_func=lambda key: resample_labels.get(key, key),
        key=resample_state_key,
    )
    resample_value = next(value for key, value, _ in RESAMPLE_UI if key == selected_resample_key)

    default_aggregate = config.get("visualization", {}).get("default_aggregate", "mean")
    aggregate_index = (
        AGGREGATE_OPTIONS.index(default_aggregate)
        if default_aggregate in AGGREGATE_OPTIONS
        else 0
    )
    aggregate_state_key = "homesky_aggregate"
    if (
        aggregate_state_key in st.session_state
        and st.session_state[aggregate_state_key] in AGGREGATE_OPTIONS
    ):
        aggregate_index = AGGREGATE_OPTIONS.index(st.session_state[aggregate_state_key])
    else:
        st.session_state[aggregate_state_key] = AGGREGATE_OPTIONS[aggregate_index]
    aggregate = st.sidebar.selectbox(
        "Aggregate", AGGREGATE_OPTIONS, index=aggregate_index, key=aggregate_state_key
    )

    fill_state_key = "homesky_fill_under_line"
    fill_default = _is_rain_column(metric_column)
    if st.session_state.get("_homesky_fill_metric") != metric_column:
        st.session_state["_homesky_fill_metric"] = metric_column
        st.session_state[fill_state_key] = fill_default
    fill_under_line = st.sidebar.checkbox("Fill under line", key=fill_state_key)

    min_ts = df_time.index.min()
    max_ts = df_time.index.max()
    default_end = max_ts
    default_start = max(default_end - timedelta(days=30), min_ts)
    date_state_key = "homesky_date_range"
<<<<<<< HEAD
    default_dates = get_date_range(default_start, default_end, date_state_key)
    date_range = st.sidebar.date_input(
        "Date range",
        value=default_dates,
=======
    default_dates = (default_start.date(), default_end.date())
    if date_state_key not in st.session_state:
        st.session_state[date_state_key] = default_dates
    date_range = st.sidebar.date_input(
        "Date range",
        value=st.session_state[date_state_key],
>>>>>>> f9406978
        min_value=min_ts.date(),
        max_value=max_ts.date(),
        key=date_state_key,
    )

    if isinstance(date_range, tuple) and len(date_range) == 2:
        start_date, end_date = date_range
    else:
        start_date = date_range
        end_date = date_range
<<<<<<< HEAD
    start_date = _as_date(start_date, default_dates[0])
    end_date = _as_date(end_date, default_dates[1])
    start_date, end_date = _normalize_date_pair(start_date, end_date)
    normalized_key = "_homesky_date_range_selected"
    st.session_state[normalized_key] = (start_date, end_date)
=======
    if start_date > end_date:
        start_date, end_date = end_date, start_date
    st.session_state[date_state_key] = (start_date, end_date)
>>>>>>> f9406978

    zone = _get_zone(tz_name)
    requested_start = _safe_localize_day(start_date, zone)
    requested_end = _safe_localize_day(end_date, zone) + timedelta(days=1) - timedelta(milliseconds=1)

    if requested_start > max_ts:
        st.warning("Selected window is in the future; no points yet.")
        st.toast("Selected window has no data points.")
        st.stop()
    if requested_end < min_ts:
        st.warning("Selected window is before available data.")
        st.toast("Selected window has no data points.")
        st.stop()

    start_ts = max(requested_start, min_ts)
    end_ts = min(requested_end, max_ts)

    mask = (df_time.index >= start_ts) & (df_time.index <= end_ts)
    filtered_time = df_time.loc[mask].copy()
    filtered = ensure_time_column(filtered_time)

    if filtered_time.empty:
        st.toast("No data points in the chosen range.")
        st.info("No data available for the selected range/metric.")
        st.stop()

    chart_cache_key = "|".join(
        [
            metric_column,
            resample_value or "raw",
            aggregate.lower(),
            start_ts.isoformat(),
            end_ts.isoformat(),
        ]
    )
    prepared = _metric_series_cached(
        chart_cache_key,
        filtered_time,
        metric_column,
        tz_name,
        resample_value,
        aggregate,
    )

    if prepared.empty:
        st.toast("No data points after resampling/aggregation.")
        st.info("No data available after applying resample/aggregate.")
        st.stop()

    column_name = prepared.columns[0]
    stats_series = prepared[column_name]

    rain_total, rain_column = _compute_rainfall(filtered)
    rain_display = _format_inches(rain_total)

    stats_cols = st.columns(5)
    stats_cols[0].metric("Min", _format_stat_value(stats_series.min(), column_name))
    stats_cols[1].metric("Mean", _format_stat_value(stats_series.mean(), column_name))
    stats_cols[2].metric("Max", _format_stat_value(stats_series.max(), column_name))
    stats_cols[3].metric("Rain Total", rain_display)
    if rain_column:
        stats_cols[3].markdown(
            f"<small>Rain metric: <code>{rain_column}</code></small>",
            unsafe_allow_html=True,
<<<<<<< HEAD
        )
    else:
        stats_cols[3].markdown(
            "<small>Rain metric: n/a</small>",
            unsafe_allow_html=True,
        )
    stats_cols[4].metric(
        "Last Observation", _format_timestamp(filtered_time.index.max(), tz_name)
    )

    tz_abbr = tz_name
    if isinstance(filtered_time.index, pd.DatetimeIndex) and len(filtered_time.index):
        midpoint = filtered_time.index[int(len(filtered_time.index) * 0.5)]
        try:
            localized_mid = midpoint.tz_convert(zone) if midpoint.tzinfo else midpoint.tz_localize(zone)
        except Exception:
            localized_mid = pd.Timestamp(midpoint).tz_localize(zone, ambiguous="NaT", nonexistent="shift_forward")
            if pd.isna(localized_mid):
                localized_mid = pd.Timestamp(midpoint).tz_localize(zone, ambiguous=True, nonexistent="shift_forward")
        tz_candidate = localized_mid.tzname() if localized_mid is not None else None
        if tz_candidate:
            tz_abbr = tz_candidate
    axis_title = f"Time ({tz_abbr})"

    prepared_reset = prepared.reset_index()
    axis_kwargs: Dict[str, object] = {"title": axis_title}
    if resample_value in {"D", "W"}:
        axis_kwargs["format"] = "%b %d"
        axis_kwargs["tickCount"] = 10
    elif resample_value == "M":
        axis_kwargs["format"] = "%b"
        axis_kwargs["tickCount"] = 12

    base_chart = alt.Chart(prepared_reset).encode(
        x=alt.X("s_time_local:T", axis=alt.Axis(**axis_kwargs)),
        y=alt.Y(f"{column_name}:Q", title=metric_label, scale=alt.Scale(zero=False, nice=True)),
        tooltip=[
            alt.Tooltip("s_time_local:T", title="Time"),
            alt.Tooltip(f"{column_name}:Q", title=metric_label),
        ],
    )
=======
        )
    else:
        stats_cols[3].markdown(
            "<small>Rain metric: n/a</small>",
            unsafe_allow_html=True,
        )
    stats_cols[4].metric(
        "Last Observation", _format_timestamp(filtered_time.index.max(), tz_name)
    )

    tz_abbr = tz_name
    if isinstance(filtered_time.index, pd.DatetimeIndex) and len(filtered_time.index):
        midpoint = filtered_time.index[int(len(filtered_time.index) * 0.5)]
        try:
            localized_mid = midpoint.tz_convert(zone) if midpoint.tzinfo else midpoint.tz_localize(zone)
        except Exception:
            localized_mid = pd.Timestamp(midpoint).tz_localize(zone, ambiguous="NaT", nonexistent="shift_forward")
            if pd.isna(localized_mid):
                localized_mid = pd.Timestamp(midpoint).tz_localize(zone, ambiguous=True, nonexistent="shift_forward")
        tz_candidate = localized_mid.tzname() if localized_mid is not None else None
        if tz_candidate:
            tz_abbr = tz_candidate
    axis_title = f"Time ({tz_abbr})"

    prepared_reset = prepared.reset_index()
    axis_kwargs: Dict[str, object] = {"title": axis_title}
    if resample_value in {"D", "W"}:
        axis_kwargs["format"] = "%b %d"
        axis_kwargs["tickCount"] = 10
    elif resample_value == "M":
        axis_kwargs["format"] = "%b"
        axis_kwargs["tickCount"] = 12

    base_chart = alt.Chart(prepared_reset).encode(
        x=alt.X("s_time_local:T", axis=alt.Axis(**axis_kwargs)),
        y=alt.Y(f"{column_name}:Q", title=metric_label, scale=alt.Scale(zero=False, nice=True)),
        tooltip=[
            alt.Tooltip("s_time_local:T", title="Time"),
            alt.Tooltip(f"{column_name}:Q", title=metric_label),
        ],
    )
>>>>>>> f9406978
    line_chart = base_chart.mark_line(point=False)
    if fill_under_line:
        area_chart = base_chart.mark_area(opacity=0.25)
        chart = (area_chart + line_chart).properties(height=320).interactive()
    else:
        chart = line_chart.properties(height=320).interactive()
    st.altair_chart(chart, use_container_width=True)
    st.caption(f"Metric column: `{metric_column}`")

    st.subheader("Rain — Year to Date vs Normal")
    daily_rain, daily_rain_column = _daily_rainfall(df_time)
    event_column = _resolve_column(df, "event_rain_in", "rain_event_in")
    normals_monthly, normals_error = _monthly_normals_from_config(config)
    if normals_error:
        st.warning(normals_error)
    if daily_rain.empty:
        st.info("No rain totals available. Add rain metrics to see cumulative comparisons.")
    else:
        ytd_end = filtered_time.index.max()
        start_of_year = pd.Timestamp(year=ytd_end.year, month=1, day=1, tz=zone)
        ytd_mask = (daily_rain.index >= start_of_year) & (
            daily_rain.index <= ytd_end.normalize()
        )
        ytd_daily = daily_rain.loc[ytd_mask]
        if ytd_daily.empty:
            st.info("No rainfall recorded for the selected year yet.")
        else:
            actual_total = float(ytd_daily.sum())
            normals_series = (
                _daily_normals_for_year(normals_monthly, ytd_end.year, zone)
                if normals_monthly
                else pd.Series(dtype="float64")
            )
            normal_total = float("nan")
            normal_cumulative = None
            if not normals_series.empty:
                normals_to_date = normals_series.loc[: ytd_end.normalize()]
                normal_total = float(normals_to_date.sum())
                normal_cumulative = normals_to_date.reindex(ytd_daily.index, fill_value=0).cumsum()
            actual_cumulative = ytd_daily.cumsum()

            rain_cards = st.columns(3)
            rain_cards[0].metric("YTD total", _format_inches(actual_total))
            if normal_cumulative is not None:
                rain_cards[1].metric("Normal to date", _format_inches(normal_total))
                departure = actual_total - normal_total
                departure_color = "#2e8540" if departure >= 0 else "#b31b1b"
                rain_cards[2].markdown(
                    "<div style='padding:0.5rem;border-radius:0.5rem;text-align:center;"
                    f"background-color:{departure_color};color:white;font-weight:600;'>"
                    f"Departure {departure:+.1f} in"
                    "</div>",
                    unsafe_allow_html=True,
                )
            else:
                rain_cards[1].info("Add NOAA normals to compare (see Settings)")
                rain_cards[2].empty()

            ytd_records: List[Dict[str, object]] = []
            for date, value in actual_cumulative.items():
                ytd_records.append({"date": date, "Series": "Actual", "value": value})
            if normal_cumulative is not None:
                for date, value in normal_cumulative.items():
                    ytd_records.append({"date": date, "Series": "Normal", "value": value})
            ytd_chart_df = pd.DataFrame(ytd_records)
            if not ytd_chart_df.empty:
                ytd_chart = (
                    alt.Chart(ytd_chart_df)
                    .mark_line(point=True)
                    .encode(
                        x=alt.X("date:T", axis=alt.Axis(title="Date")),
                        y=alt.Y(
                            "value:Q",
                            title="Cumulative rain (in)",
                            scale=alt.Scale(nice=True),
                        ),
                        color=alt.Color("Series:N", title="Series"),
                        tooltip=[
                            alt.Tooltip("date:T", title="Date"),
                            alt.Tooltip("value:Q", title="Rain (in)"),
                            alt.Tooltip("Series:N", title="Series"),
                        ],
                    )
                    .properties(height=320)
                )
                events_df = _top_rain_events(df_time.loc[start_of_year:end_ts], event_column)
                if not events_df.empty:
                    events_df["date"] = events_df["s_time_local"].dt.floor("D")
                    events_df["cumulative"] = (
                        actual_cumulative.reindex(events_df["date"], method="ffill").to_numpy()
                    )
                    events_layer = (
                        alt.Chart(events_df)
                        .mark_point(size=80, color=theme.accent)
                        .encode(
                            x="date:T",
                            y="cumulative:Q",
                            tooltip=[
                                alt.Tooltip("date:T", title="Event"),
                                alt.Tooltip("amount:Q", title="Rain (in)"),
                            ],
                        )
                    )
                    ytd_chart = ytd_chart + events_layer
                st.altair_chart(ytd_chart, use_container_width=True)
            rain_caption_source = daily_rain_column or event_column or "n/a"
            if rain_caption_source == "n/a":
                st.caption("Rain column: n/a")
            else:
                st.caption(f"Rain column: `{rain_caption_source}`")

            year_options = sorted(daily_rain.index.year.unique().tolist())
            rain_year_key = "homesky_rain_year"
            default_year = int(ytd_end.year)
            if (
                rain_year_key not in st.session_state
                or st.session_state[rain_year_key] not in year_options
            ):
                fallback_year = default_year if default_year in year_options else year_options[-1]
                st.session_state[rain_year_key] = fallback_year
            year_index = year_options.index(st.session_state[rain_year_key])
            selected_year = st.selectbox(
                "Rain year",
                year_options,
                index=year_index,
                key=rain_year_key,
            )
            year_start = pd.Timestamp(year=selected_year, month=1, day=1, tz=zone)
            year_stop = pd.Timestamp(year=selected_year, month=12, day=31, tz=zone)
            yearly_rain = daily_rain.loc[
                (daily_rain.index >= year_start) & (daily_rain.index <= year_stop)
            ]
            yearly_df = df_time.loc[(df_time.index >= year_start) & (df_time.index <= year_stop)]

            rain_cols = st.columns(2)
            with rain_cols[0]:
                st.markdown("**Monthly totals**")
                if yearly_rain.empty:
                    st.info("No rainfall recorded for the selected year.")
                else:
                    event_daily = pd.Series(False, index=yearly_rain.index)
                    if event_column:
                        event_series = (
                            pd.to_numeric(df_time[event_column], errors="coerce").fillna(0.0)
                        )
                        event_daily_series = event_series.resample("D").max()
                        event_daily = event_daily_series.reindex(yearly_rain.index, fill_value=0) > 0
                    monthly_frame = pd.DataFrame(
                        {
                            "date": yearly_rain.index,
                            "rain": yearly_rain.values,
                            "category": [
                                "Event day" if flag else "Other day" for flag in event_daily
                            ],
                        }
                    )
                    monthly_frame["month"] = (
                        monthly_frame["date"].dt.to_period("M").dt.to_timestamp()
                    )
                    monthly_totals = (
                        monthly_frame.groupby(["month", "category"], as_index=False)["rain"].sum()
                    )
                    month_chart = (
                        alt.Chart(monthly_totals)
                        .mark_bar()
                        .encode(
                            x=alt.X("month:T", axis=alt.Axis(title="Month", format="%b")),
                            y=alt.Y("rain:Q", axis=alt.Axis(title="Rain (in)")),
                            color=alt.Color("category:N", title="Day type"),
                            tooltip=[
                                alt.Tooltip("month:T", title="Month"),
                                alt.Tooltip("rain:Q", title="Rain (in)"),
                                alt.Tooltip("category:N", title="Day type"),
                            ],
                        )
                        .properties(height=280)
                    )
                    st.altair_chart(month_chart, use_container_width=True)

            with rain_cols[1]:
                st.markdown("**Hourly intensity**")
                hist_df, hist_column = _rain_rate_histogram(yearly_df)
                if hist_df.empty:
                    st.info("No rain rate observations for this year.")
                else:
                    hist_chart = (
                        alt.Chart(hist_df)
                        .mark_bar()
                        .encode(
                            x=alt.X(
                                "bucket:N",
                                title="Rain rate (in/hr)",
                                sort=list(hist_df["bucket"]),
                            ),
                            y=alt.Y("count:Q", title="Hours"),
                            tooltip=[
                                alt.Tooltip("bucket:N", title="Rain rate"),
                                alt.Tooltip("count:Q", title="Hours"),
                            ],
                        )
                        .properties(height=280)
                    )
                    st.altair_chart(hist_chart, use_container_width=True)
                    if hist_column:
                        st.caption(f"Intensity column: `{hist_column}`")

            st.markdown("**Biggest rain days**")
            if yearly_rain.empty:
                st.info("No rain days to summarise for the selected year.")
            else:
                temp_column = _resolve_column(df_time, "temp_f", "tempf", "temperature")
                feels_column = _resolve_column(df_time, "feels_like_f", "feelslike_f")
                top_days = yearly_rain.sort_values(ascending=False).head(10)
                table_rows: List[Dict[str, str]] = []
                temp_min = temp_max = temp_median = None
                if temp_column:
                    temp_series = pd.to_numeric(yearly_df[temp_column], errors="coerce")
                    temp_min = temp_series.resample("D").min()
                    temp_max = temp_series.resample("D").max()
                    temp_median = temp_series.resample("D").median()
                if feels_column:
                    feels_series = pd.to_numeric(yearly_df[feels_column], errors="coerce")
                    temp_median = feels_series.resample("D").median()
                for date, amount in top_days.items():
                    min_val = temp_min.loc[date] if temp_min is not None and date in temp_min.index else float("nan")
                    max_val = temp_max.loc[date] if temp_max is not None and date in temp_max.index else float("nan")
                    median_val = (
                        temp_median.loc[date]
                        if temp_median is not None and date in temp_median.index
                        else float("nan")
                    )
                    table_rows.append(
                        {
                            "Date": date.strftime("%Y-%m-%d"),
                            "Rain (in)": _format_inches(amount),
                            "Min temp": _format_temperature(min_val),
                            "Median temp": _format_temperature(median_val),
                            "Max temp": _format_temperature(max_val),
                        }
                    )
                st.dataframe(pd.DataFrame(table_rows), use_container_width=True)

    st.subheader("Daily temperature bands")
    band_window_key = "homesky_temp_band_window"
    window_options = [7, 14, 30]
    if band_window_key not in st.session_state:
        st.session_state[band_window_key] = window_options[0]
    band_days = st.selectbox(
        "Window",
        options=window_options,
        format_func=lambda days: f"{days} days",
        key=band_window_key,
    )
    band_end = filtered_time.index.max()
    band_start = band_end - pd.Timedelta(days=band_days - 1)
    band_mask = (filtered_time.index >= band_start) & (filtered_time.index <= band_end)
    band_df_time = filtered_time.loc[band_mask]
    band_df = ensure_time_column(band_df_time)
    temp_column = _resolve_column(band_df, "temp_f", "tempf", "temperature")
    feels_column = _resolve_column(band_df, "feels_like_f", "feelslike_f")
    if not temp_column:
        st.info("No temperature column available for band view.")
    else:
        temp_series = pd.to_numeric(band_df_time[temp_column], errors="coerce")
        daily_min = temp_series.resample("D").min()
        daily_max = temp_series.resample("D").max()
        if feels_column:
            feels_series = pd.to_numeric(band_df_time[feels_column], errors="coerce")
            daily_mean = feels_series.resample("D").mean()
        else:
            daily_mean = temp_series.resample("D").mean()
        bands = pd.DataFrame(
            {
                "date": daily_min.index,
                "temp_min": daily_min,
                "temp_max": daily_max,
                "temp_mean": daily_mean,
            }
        ).dropna()
        if bands.empty:
            st.info("Not enough temperature data for the selected window.")
        else:
            band_source = bands.reset_index(drop=True)
            band_chart = (
                alt.Chart(band_source)
                .mark_rule(color=theme.accent, size=6)
                .encode(
                    x=alt.X("date:T", axis=alt.Axis(title="Date")),
                    y=alt.Y("temp_min:Q", title="Temperature (°F)"),
                    y2="temp_max:Q",
                    tooltip=[
                        alt.Tooltip("date:T", title="Date"),
                        alt.Tooltip("temp_min:Q", title="Min (°F)"),
                        alt.Tooltip("temp_mean:Q", title="Mean (°F)"),
                        alt.Tooltip("temp_max:Q", title="Max (°F)"),
                    ],
                )
            )
            mean_points = (
                alt.Chart(band_source)
                .mark_point(color=theme.primary, size=90)
                .encode(
                    x="date:T",
                    y="temp_mean:Q",
                    tooltip=[
                        alt.Tooltip("date:T", title="Date"),
                        alt.Tooltip("temp_mean:Q", title="Mean (°F)"),
                    ],
                )
            )
            st.altair_chart((band_chart + mean_points).properties(height=320), use_container_width=True)
            st.caption(
                f"Temperature columns: `{temp_column}`"
                + (f", feels like `{feels_column}`" if feels_column else "")
            )

    explorer_df = prepared
    st.subheader("Data Explorer")
    display_df = explorer_df.reset_index()
    st.dataframe(display_df, use_container_width=True)

    csv_buffer = display_df.to_csv(index=False).encode("utf-8")
    st.download_button(
        "Download CSV",
        csv_buffer,
        file_name="homesky_filtered.csv",
        mime="text/csv",
    )

    value_columns: List[str] = [column_name]
    if rain_column:
        value_columns.append(rain_column)

    sanitized = sanitize_for_arrow(filtered, tz_name=tz_name, value_columns=value_columns)
    parquet_buffer = BytesIO()
    sanitized.to_parquet(parquet_buffer, engine="pyarrow")
    st.download_button(
        "Download Parquet",
        parquet_buffer.getvalue(),
        file_name="homesky.parquet",
        mime="application/octet-stream",
    )


if __name__ == "__main__":
    main()<|MERGE_RESOLUTION|>--- conflicted
+++ resolved
@@ -3,11 +3,7 @@
 from __future__ import annotations
 
 from calendar import monthrange
-<<<<<<< HEAD
 from datetime import date, timedelta
-=======
-from datetime import timedelta
->>>>>>> f9406978
 from io import BytesIO
 import hashlib
 from pathlib import Path
@@ -145,7 +141,6 @@
     return df.copy()
 
 
-<<<<<<< HEAD
 def _as_date(value: object, fallback: date) -> date:
     if isinstance(value, date):
         return value
@@ -184,8 +179,6 @@
     return (start, end) if start <= end else (end, start)
 
 
-=======
->>>>>>> f9406978
 def _safe_localize_day(value: pd.Timestamp | str, zone: ZoneInfo) -> pd.Timestamp:
     """Return a timezone-aware timestamp for the start of *value*'s day."""
 
@@ -819,15 +812,12 @@
     else:
         st.session_state[metric_state_key] = metric_labels[default_index]
 
-<<<<<<< HEAD
     metric_state_key = "homesky_metric_label"
     if metric_state_key in st.session_state and st.session_state[metric_state_key] in metric_labels:
         default_index = metric_labels.index(st.session_state[metric_state_key])
     else:
         st.session_state[metric_state_key] = metric_labels[default_index]
 
-=======
->>>>>>> f9406978
     metric_label = st.sidebar.selectbox(
         "Metric", metric_labels, index=default_index, key=metric_state_key
     )
@@ -884,19 +874,10 @@
     default_end = max_ts
     default_start = max(default_end - timedelta(days=30), min_ts)
     date_state_key = "homesky_date_range"
-<<<<<<< HEAD
     default_dates = get_date_range(default_start, default_end, date_state_key)
     date_range = st.sidebar.date_input(
         "Date range",
         value=default_dates,
-=======
-    default_dates = (default_start.date(), default_end.date())
-    if date_state_key not in st.session_state:
-        st.session_state[date_state_key] = default_dates
-    date_range = st.sidebar.date_input(
-        "Date range",
-        value=st.session_state[date_state_key],
->>>>>>> f9406978
         min_value=min_ts.date(),
         max_value=max_ts.date(),
         key=date_state_key,
@@ -907,17 +888,11 @@
     else:
         start_date = date_range
         end_date = date_range
-<<<<<<< HEAD
     start_date = _as_date(start_date, default_dates[0])
     end_date = _as_date(end_date, default_dates[1])
     start_date, end_date = _normalize_date_pair(start_date, end_date)
     normalized_key = "_homesky_date_range_selected"
     st.session_state[normalized_key] = (start_date, end_date)
-=======
-    if start_date > end_date:
-        start_date, end_date = end_date, start_date
-    st.session_state[date_state_key] = (start_date, end_date)
->>>>>>> f9406978
 
     zone = _get_zone(tz_name)
     requested_start = _safe_localize_day(start_date, zone)
@@ -982,7 +957,6 @@
         stats_cols[3].markdown(
             f"<small>Rain metric: <code>{rain_column}</code></small>",
             unsafe_allow_html=True,
-<<<<<<< HEAD
         )
     else:
         stats_cols[3].markdown(
@@ -1024,49 +998,6 @@
             alt.Tooltip(f"{column_name}:Q", title=metric_label),
         ],
     )
-=======
-        )
-    else:
-        stats_cols[3].markdown(
-            "<small>Rain metric: n/a</small>",
-            unsafe_allow_html=True,
-        )
-    stats_cols[4].metric(
-        "Last Observation", _format_timestamp(filtered_time.index.max(), tz_name)
-    )
-
-    tz_abbr = tz_name
-    if isinstance(filtered_time.index, pd.DatetimeIndex) and len(filtered_time.index):
-        midpoint = filtered_time.index[int(len(filtered_time.index) * 0.5)]
-        try:
-            localized_mid = midpoint.tz_convert(zone) if midpoint.tzinfo else midpoint.tz_localize(zone)
-        except Exception:
-            localized_mid = pd.Timestamp(midpoint).tz_localize(zone, ambiguous="NaT", nonexistent="shift_forward")
-            if pd.isna(localized_mid):
-                localized_mid = pd.Timestamp(midpoint).tz_localize(zone, ambiguous=True, nonexistent="shift_forward")
-        tz_candidate = localized_mid.tzname() if localized_mid is not None else None
-        if tz_candidate:
-            tz_abbr = tz_candidate
-    axis_title = f"Time ({tz_abbr})"
-
-    prepared_reset = prepared.reset_index()
-    axis_kwargs: Dict[str, object] = {"title": axis_title}
-    if resample_value in {"D", "W"}:
-        axis_kwargs["format"] = "%b %d"
-        axis_kwargs["tickCount"] = 10
-    elif resample_value == "M":
-        axis_kwargs["format"] = "%b"
-        axis_kwargs["tickCount"] = 12
-
-    base_chart = alt.Chart(prepared_reset).encode(
-        x=alt.X("s_time_local:T", axis=alt.Axis(**axis_kwargs)),
-        y=alt.Y(f"{column_name}:Q", title=metric_label, scale=alt.Scale(zero=False, nice=True)),
-        tooltip=[
-            alt.Tooltip("s_time_local:T", title="Time"),
-            alt.Tooltip(f"{column_name}:Q", title=metric_label),
-        ],
-    )
->>>>>>> f9406978
     line_chart = base_chart.mark_line(point=False)
     if fill_under_line:
         area_chart = base_chart.mark_area(opacity=0.25)
