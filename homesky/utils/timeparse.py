--- conflicted
+++ resolved
@@ -13,7 +13,6 @@
 from pandas.api import types as ptypes
 from zoneinfo import ZoneInfo
 
-<<<<<<< HEAD
 
 def _is_tz_aware(series: pd.Series) -> bool:
     dtype = getattr(series, "dtype", None)
@@ -21,10 +20,6 @@
     return tz is not None
 
 __all__ = ["normalize_columns", "to_epoch_ms", "TimestampOverride"]
-=======
-__all__ = ["normalize_columns", "to_epoch_ms", "TimestampOverride"]
-
->>>>>>> f4c0a6dc
 
 DEFAULT_CANDIDATES: List[str] = [
     "epoch_ms",
@@ -39,7 +34,6 @@
     "simple_date",
 ]
 
-<<<<<<< HEAD
 DEFAULT_CANDIDATES: List[str] = [
     "epoch_ms",
     "epoch",
@@ -53,8 +47,6 @@
     "simple_date",
 ]
 
-=======
->>>>>>> f4c0a6dc
 ISO_CANDIDATES: Tuple[str, ...] = (
     "date",
     "datetime",
@@ -250,7 +242,6 @@
     valid = series.dropna()
     if valid.empty:
         return None
-<<<<<<< HEAD
     if _is_tz_aware(valid):
         utc_values = valid.dt.tz_convert("UTC")
     else:
@@ -259,13 +250,6 @@
         (utc_values.astype("int64", copy=False) // 1_000_000).astype("int64"),
         index=utc_values.index,
     )
-=======
-    if ptypes.is_datetime64tz_dtype(valid):
-        utc_values = valid.dt.tz_convert("UTC")
-    else:
-        utc_values = valid.dt.tz_localize("UTC")
-    values = pd.Series((utc_values.view("int64") // 1_000_000).astype("int64"), index=utc_values.index)
->>>>>>> f4c0a6dc
     values.attrs["source"] = source
     values.attrs["columns"] = list(columns)
     return values
@@ -324,15 +308,9 @@
 
 def _localize_to_utc(series: pd.Series, tz_hint: str) -> Optional[pd.Series]:
     if series is None or not isinstance(series, pd.Series):
-<<<<<<< HEAD
         return None
     if not ptypes.is_datetime64_any_dtype(series):
         return None
-=======
-        return None
-    if not ptypes.is_datetime64_any_dtype(series):
-        return None
->>>>>>> f4c0a6dc
     valid = series.dropna()
     if valid.empty:
         return None
@@ -340,11 +318,7 @@
         tz = ZoneInfo(tz_hint)
     except Exception:
         tz = timezone.utc
-<<<<<<< HEAD
     if _is_tz_aware(valid):
-=======
-    if ptypes.is_datetime64tz_dtype(valid):
->>>>>>> f4c0a6dc
         localized = valid.dt.tz_convert("UTC")
     else:
         try:
@@ -436,11 +410,8 @@
             return epoch
 
     for name in ISO_CANDIDATES:
-<<<<<<< HEAD
         if name == "date" and "time" in df.columns:
             continue
-=======
->>>>>>> f4c0a6dc
         if name not in df.columns or (candidate_set and name not in candidate_set):
             continue
         dt = pd.to_datetime(df[name], errors="coerce", utc=True)
